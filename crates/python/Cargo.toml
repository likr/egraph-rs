--- conflicted
+++ resolved
@@ -1,10 +1,6 @@
 [package]
 name = "egraph-python"
-<<<<<<< HEAD
-version = "0.2.1"
-=======
 version = "0.3.1"
->>>>>>> 93a4fbf3
 edition = "2021"
 
 # See more keys and their definitions at https://doc.rust-lang.org/cargo/reference/manifest.html
